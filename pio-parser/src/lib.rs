--- conflicted
+++ resolved
@@ -443,7 +443,6 @@
             0b000_11000_000_00000, // JMP LABEL, SIDE 1
         ]
     );
-<<<<<<< HEAD
     assert_eq!(p.program.origin, Some(5));
     assert_eq!(
         p.program.wrap,
@@ -452,9 +451,6 @@
             target: 1,
         }
     );
-=======
-    assert_eq!(p.origin, Some(5));
-    assert_eq!(p.wrap, (1, 1));
 }
 
 #[test]
@@ -466,5 +462,4 @@
     ",
     )
     .unwrap();
->>>>>>> 3d128a48
 }